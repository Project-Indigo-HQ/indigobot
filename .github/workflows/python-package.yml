--- conflicted
+++ resolved
@@ -18,7 +18,6 @@
         python-version: ["3.9", "3.10", "3.11"]
 
     steps:
-<<<<<<< HEAD
       - uses: actions/checkout@v4
       - name: Set up Python ${{ matrix.python-version }}
         uses: actions/setup-python@v3
@@ -39,33 +38,5 @@
       - name: Test with pytest
         run: |
           pytest
-          python -m pip install -e .
         env:
-          OPENAI_API_KEY: ${{ secrets.OPENAI_API_KEY }}
-=======
-    - uses: actions/checkout@v4
-    - name: Set up Python ${{ matrix.python-version }}
-      uses: actions/setup-python@v3
-      with:
-        python-version: ${{ matrix.python-version }}
-    - name: Install dependencies
-      run: |
-        python -m pip install -e .
-        python -m pip install --upgrade pip
-        python -m pip install flake8 pytest
-        if [ -f requirements.txt ]; then pip install -r requirements.txt; fi
-    - name: Lint with flake8
-      run: |
-        # stop the build if there are Python syntax errors or undefined names
-        flake8 . --count --select=E9,F63,F7,F82 --show-source --statistics
-        # exit-zero treats all errors as warnings. The GitHub editor is 127 chars wide
-        flake8 . --count --exit-zero --max-complexity=10 --max-line-length=127 --statistics
-    - name: Test with pytest
-      run: |
-        python -m pip install -e .
-        pytest
-      env:
-        OPENAI_API_KEY: ${{ secrets.OPENAI_API_KEY }}
-        ANTHROPIC_API_KEY: ${{ secrets.ANTHROPIC_API_KEY }}
-        GOOGLE_API_KEY: ${{ secrets.GOOGLE_API_KEY }}
->>>>>>> 4b450239
+          OPENAI_API_KEY: ${{ secrets.OPENAI_API_KEY }}