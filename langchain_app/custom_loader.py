--- conflicted
+++ resolved
@@ -23,42 +23,7 @@
 from langchain_google_genai import GoogleGenerativeAIEmbeddings
 from langchain_openai import OpenAIEmbeddings
 
-<<<<<<< HEAD
-# URL list for scraping JSON blob
-url_list = [
-    "https://rosecityresource.streetroots.org/api/query",
-]
-
-# URL list for recursively scraping
-url_list_recursive = [
-    "https://www.multco.us/food-assistance/get-food-guide",
-    "https://www.multco.us/dchs/rent-housing-shelter",
-    "https://www.multco.us/veterans",
-    "https://www.multco.us/dd",
-]
-
-# Create a list so program generates separate db's for different embedding types
-vectorstore = []
-# OpenAI embeddings
-vectorstore.append(
-    Chroma(
-        persist_directory="./rag_data/.chromadb/openai",
-        embedding_function=OpenAIEmbeddings(model="text-embedding-3-large"),
-    )
-)
-# Google embeddings
-vectorstore.append(
-    Chroma(
-        persist_directory="./rag_data/.chromadb/gemini",
-        embedding_function=GoogleGenerativeAIEmbeddings(
-            model="models/embedding-001", task_type="retrieval_query"
-        ),
-    )
-)
-NUM_EMBEDDINGS = len(vectorstore)
-=======
 from langchain_app.config import RAG_DIR, CURRENT_DIR, URLS, R_URLS
->>>>>>> 5c462ddb
 
 
 def clean_text(text):
@@ -242,27 +207,15 @@
     Execute the document loading process by scraping web pages, reading PDFs, and loading local files.
     """
     try:
-<<<<<<< HEAD
-        load_urls(url_list)#switch back 
-        #load_docs(pages)
-        load_docs(local_files)
-        scrape_urls(url_list_recursive)#switch back 
-        load_CCC()
-
-=======
         load_urls(URLS)
         load_docs(pages)
         load_docs(local_files)
-        scrape_urls(R_URLS)
->>>>>>> 5c462ddb
+        scrape_urls(url_list_recursive)
     except Exception as e:
         print(e)
 
 
-<<<<<<< HEAD
-"""
-=======
->>>>>>> 5c462ddb
+"""
 # Add local pdf file(s)
 PDF_PATH = Path(os.path.join(RAG_DIR, "pdfs/NavigatingLLMsBegginersGuide.pdf"))
 loader = PyPDFLoader(PDF_PATH)
@@ -281,8 +234,6 @@
 )
 local_files = local_loader.load()
 
-<<<<<<< HEAD
-=======
 # Create a list so program generates separate db's for different embedding types
 vectorstore = []
 # OpenAI embeddings
@@ -302,7 +253,6 @@
     )
 )
 NUM_EMBEDDINGS = len(vectorstore)
->>>>>>> 5c462ddb
 
 if __name__ == "__main__":
     try:
