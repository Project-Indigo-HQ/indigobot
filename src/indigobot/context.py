--- conflicted
+++ resolved
@@ -20,7 +20,6 @@
 
 chatbot_retriever = vectorstore.as_retriever()
 
-<<<<<<< HEAD
 CACHE_THRESHOLD = 3
 
 def get_cache_connection():
@@ -228,8 +227,6 @@
 
     return new_response.content
 
-=======
->>>>>>> b723a55f
 
 def invoke_indybot(input, thread_config):
     """Streams the chatbot's response and returns the final content.
