--- conflicted
+++ resolved
@@ -96,7 +96,7 @@
     Detect if the user is asking about a place's hours or details.
     Returns the next node to execute: either 'places_lookup' or END.
     """
-<<<<<<< HEAD
+
     try:
         place_name = extract_place_name(user_input)
     except Exception as e:
@@ -130,42 +130,6 @@
     :rtype: object
     """
 
-=======
-
-    if state.get("answer"):
-        hours_unknown_patterns = [
-            r"I don't have (current|specific) (hours|information) for",
-            r"I'm not sure (about|what) the (hours|schedule|location) (are|is) for",
-            r"I don't know the (hours|operating hours|schedule|location) (of|for)",
-            r"The (hours|schedule|location) (are|is) not (provided|available)",
-            r"don't have information about the (hours|location|address)",
-        ]
-        
-        for pattern in hours_unknown_patterns:
-            if re.search(pattern, state["answer"], re.IGNORECASE):
-                return "places_lookup"
-        
-        return END
-    
-    return "model"
-
-
-def extract_place_name(state: ChatState) -> Optional[str]:
-    """Extract potential place name from user query or model response"""
-    input_lower = state['input'].lower()
-    
-    if "trimet" in input_lower:
-        if any(term in input_lower for term in ["office", "customer", "service", "center"]):
-            return "TriMet Ticket Office Pioneer Square Portland"
-    
-    if "library" in input_lower:
-        if any(term in input_lower for term in ["multnomah", "county", "central", "downtown"]):
-            return "Multnomah County Central Library Portland"
-    
-    if "starbucks" in input_lower and "psu" in input_lower:
-        return "Starbucks near Portland State University"
-    
->>>>>>> 6446449e
     extraction_prompt = f"""
     Extract the name of the place that the user is asking about from this conversation.
     Return just the name of the place without any explanation.
@@ -208,15 +172,9 @@
 
 def store_place_info_in_vectorstore(place_name: str, place_info: str) -> None:
     """Store the place information in the vectorstore for future retrieval"""
-    document_text = f"""
-    Information about {place_name}:
-    {place_info}
-    """
-<<<<<<< HEAD
+
     document_text = f"""Information about {place_name}: {place_info}"""
-=======
-    
->>>>>>> 6446449e
+
     vectorstore.add_texts(
         texts=[document_text],
         metadatas=[{"source": "google_places_api", "place_name": place_name}]
@@ -224,7 +182,7 @@
 
 
 def create_place_info_response(original_answer: str, place_info: str) -> str:
-<<<<<<< HEAD
+
     """Create a new response incorporating the place information.
 
     :param original_answer: The initial response before place information was retrieved
@@ -234,10 +192,6 @@
     :return: A new response incorporating the place information
     :rtype: str
     """
-
-=======
-    """Create a new response incorporating the place information"""
->>>>>>> 6446449e
     response_prompt = f"""
     The user asked about a place, and our initial response was:
     "{original_answer}"
@@ -254,125 +208,7 @@
     new_response = llm.invoke(response_prompt)
     return new_response.content.strip() if hasattr(new_response, 'content') else new_response.strip()
 
-
-<<<<<<< HEAD
-def invoke_indybot(input, thread_config):
-    """Streams the chatbot's response and returns the final content.
-=======
-def lookup_place_info(state: ChatState) -> Dict:
-    """
-    Look up place information using the Google Places API and integrate it into the chat.
-    """
-    place_name = extract_place_name(state)
-    
-    if not place_name:
-        return {
-            "answer": state["answer"] + " I'm unable to find specific information about this place.",
-            "chat_history": state["chat_history"] + [
-                AIMessage(content=state["answer"] + " I'm unable to find specific information about this place.")
-            ],
-            "context": state["context"],
-        }
-    
-    print(f"Looking up place: {place_name}")
-    place_info = places_tool.lookup_place(place_name)
-    
-    if "Error" not in place_info and "No results found" not in place_info:
-        store_place_info_in_vectorstore(place_name, place_info)
-    
-    improved_answer = create_place_info_response(state["answer"], place_info)
-    
-    return {
-        "answer": improved_answer,
-        "chat_history": state["chat_history"] + [AIMessage(content=improved_answer)],
-        "context": state["context"] + f"\n\nPlace information: {place_info}"
-    }
-
-
-def call_model(state: ChatState) -> Dict:
-    """Process user input through the RAG model."""
-    input_text = state["input"]
-    chat_history = state["chat_history"]
-    
-    contextualize_q_system_prompt = (
-        "Reformulate the user's question into a standalone question, "
-        "considering the chat history. Return the original question if no reformulation needed."
-    )
-    contextualize_q_prompt = ChatPromptTemplate.from_messages(
-        [
-            ("system", contextualize_q_system_prompt),
-            MessagesPlaceholder("chat_history"),
-            ("human", "{input}"),
-        ]
-    )
-    history_aware_retriever = create_history_aware_retriever(
-        llm, chatbot_retriever, contextualize_q_prompt
-    )
-    
-    system_prompt = (
-        "You are an assistant that answers questions/provides information about "
-        "social services in Portland, Oregon. Use the following pieces of "
-        "retrieved context to answer the question. If you don't know the answer, "
-        "say that you don't know. Use three sentences maximum and keep the answer concise."
-        "\n\n"
-        "{context}"
-    )
-    qa_prompt = ChatPromptTemplate.from_messages(
-        [
-            ("system", system_prompt),
-            MessagesPlaceholder("chat_history"),
-            ("human", "{input}"),
-        ]
-    )
-    
-    question_answer_chain = create_stuff_documents_chain(llm, qa_prompt)
-    chatbot_rag_chain = create_retrieval_chain(
-        history_aware_retriever, question_answer_chain
-    )
-    
-    rag_response = chatbot_rag_chain.invoke({
-        "input": input_text,
-        "chat_history": chat_history,
-    })
-    
-
-    return {
-        "chat_history": list(chat_history) + [
-            HumanMessage(content=input_text),
-            AIMessage(content=rag_response["answer"]),
-        ],
-        "context": rag_response.get("context", ""),
-        "answer": rag_response["answer"],
-        "input": input_text,
-    }
-
-
-def create_chatbot_app():
-    workflow = StateGraph(state_schema=ChatState)
-    
-    workflow.add_edge(START, "model")
-    workflow.add_node("model", call_model)
-    
-    places_node = ToolNode(tools=[lookup_place_info])
-    workflow.add_node("places_lookup", places_node)
-    
-    workflow.add_conditional_edges(
-        "model",
-        detect_place_query,
-        {
-            "places_lookup": "places_lookup",
-            END: END
-        }
-    )
-    workflow.add_edge("places_lookup", END)
-    
-    memory = MemorySaver()
-    return workflow.compile(checkpointer=memory)
-
-
-chatbot_app = create_chatbot_app()
->>>>>>> 6446449e
-
+  
 def invoke_indybot(input_text, thread_config):
     """Streams the chatbot's response and returns the final content."""
     cached_response = get_cached_response(input_text)
@@ -411,7 +247,6 @@
         
         return final_response
     except Exception as e:
-<<<<<<< HEAD
         return f"Error invoking indybot: {e}"
 
 
@@ -447,8 +282,4 @@
     prompt=system_prompt,
     checkpointer=memory,
     # store=use for caching(?)
-)
-=======
-        print(f"Error in invoke_indybot: {str(e)}")
-        return f"Error invoking indybot: {str(e)}"
->>>>>>> 6446449e
+)