--- conflicted
+++ resolved
@@ -61,8 +61,7 @@
 
 # A serious of URL for test
 url_list_XML: List[str] = [
-<<<<<<< HEAD
-    "https://cameronscrusaders.org/amazing-charities-that-help-with-medical-bills/" #help with medical buill
+    "https://cameronscrusaders.org/amazing-charities-that-help-with-medical-bills/"  # help with medical buill
 ]
 
 tracked_urls = [
@@ -73,7 +72,4 @@
     "https://www.clackamas.us/guide/low-income-services",
     "https://www.clackamas.us/guide/housing-resources",
     "https://www.clackamas.us/guide/seniors-and-older-adults"
-=======
-    "https://cameronscrusaders.org/amazing-charities-that-help-with-medical-bills/"  # help with medical buill
->>>>>>> b7070a92
 ]