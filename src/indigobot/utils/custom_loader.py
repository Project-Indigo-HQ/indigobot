"""
A customized document loader for processing and storing various document types.
The module uses Chroma as a vector database for storing processed documents. It includes
utilities for text cleaning, chunking, and batch processing of documents.
"""

import os
import re
import json
import importlib

import unidecode
from bs4 import BeautifulSoup
from langchain.text_splitter import RecursiveCharacterTextSplitter
from langchain_community.document_loaders import AsyncHtmlLoader
from langchain_community.document_loaders.recursive_url_loader import RecursiveUrlLoader

<<<<<<< HEAD
from indigobot.config import RAG_DIR, r_url_list, url_list, vectorstore, cls_url_list, tracked_urls
=======
from indigobot.config import RAG_DIR, cls_url_list, r_url_list, url_list, vectorstore
>>>>>>> b7070a92
from indigobot.utils.jf_crawler import crawl
from indigobot.utils.refine_html import load_JSON_files, refine_text
from indigobot.utils.redudency_check import check_duplicate, traking_urls_update


def clean_text(text):
    """
    Replaces unicode characters and strips extra whitespace from text.

    :param text: Raw text content to be cleaned
    :type text: str
    :return: Text with unicode characters replaced and whitespace normalized
    :rtype: str
    :raises UnicodeError: If unicode replacement fails
    """
    text = unidecode.unidecode(text)
    text = re.sub(r"\s+", " ", text).strip()
    return text


def clean_documents(documents):
    """
    Cleans the page_content text of a list of Documents.

    :param documents: List of Document objects to clean
    :type documents: list[Document]
    :return: List of Document objects with cleaned page_content
    :rtype: list[Document]
    :raises AttributeError: If documents don't have page_content attribute
    """
    for doc in documents:
        doc.page_content = clean_text(doc.page_content)
    return documents


def chunking(documents):
    """
    Splits text of documents into smaller chunks for processing.

    :param documents: List of Document objects to split
    :type documents: list[Document]
    :return: List of Document chunks
    :rtype: list[Document]
    :raises ValueError: If documents cannot be split properly
    """
    text_splitter = RecursiveCharacterTextSplitter(chunk_size=10000, chunk_overlap=1000)
    chunks = text_splitter.split_documents(documents)
    return chunks


def load_docs(docs):
    """
    Split text of documents into chunks and load them into the Chroma vector store.

    :param docs: List of Document objects to process and load
    :type docs: list[Document]
    :raises Exception: If chunking operations fail
    """

    chunks = chunking(docs)
    add_docs(chunks, 300)


def load_urls(urls):
    """
    Asynchronously load and process web pages from URLs into the vector store.

    :param urls: List of URLs to scrape and process
    :type urls: list[str]
    :raises Exception: If URL loading or processing fails
    """
<<<<<<< HEAD
    temp_urls = check_duplicate(tracked_urls,urls)
    traking_urls_update(temp_urls)
    load_docs(AsyncHtmlLoader(temp_urls).load())
=======
    try:
        load_docs(AsyncHtmlLoader(urls).load())
    except Exception as e:
        print(f"Error in load_urls: {e}")
        raise
>>>>>>> b7070a92


def extract_text(html):
    """
    Extracts text from a div tag with id of 'main' from HTML content.

    :param html: Raw HTML content to parse
    :type html: str
    :return: Extracted text content with normalized spacing
    :rtype: str
    :raises BeautifulSoupError: If HTML parsing fails
    """
    soup = BeautifulSoup(html, "html.parser")
    div_main = soup.find("div", {"id": "main"})
    if div_main:
        return div_main.get_text(" ", strip=True)
    return " ".join(soup.stripped_strings)


def scrape_main(url, depth):
    """
     Uses RecursiveUrlLoader with async loading and safety checks:
    - Prevents scraping outside the original domain
    - Checks response status codes
    - Uses timeouts to prevent hanging
    - Continues on individual page failures

    :param url: The base URL to start scraping from
    :type url: str
    :param depth: Maximum recursion depth for following links
    :type depth: int
    :return: List of Document objects with cleaned content
    :rtype: list[Document]
    :raises Exception: If scraping fails or timeout occurs
    """
    loader = RecursiveUrlLoader(
        url=url,
        max_depth=depth,
        timeout=20,
        use_async=True,
        prevent_outside=True,
        check_response_status=True,
        continue_on_failure=True,
        extractor=extract_text,
    )
    docs = loader.load()
    clean_documents(docs)
    return docs


def add_docs(chunks, n):
    """
    Adds document chunks to the vector store in batches.

    :param chunks: List of Document chunks to add
    :type chunks: list[Document]
    :param n: Batch size for adding documents
    :type n: int
    :raises Exception: If vector store operations fail
    """
    for i in range(0, len(chunks), n):
        vectorstore.add_documents(chunks[i : i + n])


def scrape_urls(urls):
    """
    Processes multiple URLs by scraping and loading them into the vector store.

    :param urls: List of URLs to process
    :type urls: list[str]
    :raises Exception: If scraping or processing fails for any URL
    """
<<<<<<< HEAD
    temp_urls = check_duplicate(tracked_urls,urls)
    traking_urls_update(temp_urls)

    for url in temp_urls:
        docs = scrape_main(url, 12)
        chunks = chunking(docs)
        add_docs(chunks, 300)
=======
    try:
        for url in urls:
            docs = scrape_main(url, 12)
            chunks = chunking(docs)
            add_docs(chunks, 300)
    except Exception as e:
        print(f"Error scraping URLs: {e}")
        raise
>>>>>>> b7070a92


def jf_loader():
    """
    Fetches and refines documents from the website source and loads them into the vector database.

    :raises Exception: If crawling, refinement, or loading fails
    """

    # Fetching document from website then save to for further process
    crawl()

    # # Refine text by removing meanless conent from the XML files
    refine_text()

    # Load the content into vectorstore database
    JSON_DOCS_DIR = os.path.join(RAG_DIR, "crawl_temp/processed_text")
    json_docs = load_JSON_files(JSON_DOCS_DIR)
    print(f"Loaded {len(json_docs)} documents.")

    load_docs(json_docs)


def start_loader():
    """
    Execute the document loading process by scraping web pages and loading local files.

    :raises Exception: If loading fails for all vector stores
    """
    try:
        scrape_urls(r_url_list)
        scrape_urls(cls_url_list)
        load_urls(url_list)
        jf_loader()
    except Exception as e:
        print(f"Error loading vectorstore: {e}")
        raise


if __name__ == "__main__":
    try:
        start_loader()
    except Exception as e:
        print(e)<|MERGE_RESOLUTION|>--- conflicted
+++ resolved
@@ -15,11 +15,7 @@
 from langchain_community.document_loaders import AsyncHtmlLoader
 from langchain_community.document_loaders.recursive_url_loader import RecursiveUrlLoader
 
-<<<<<<< HEAD
-from indigobot.config import RAG_DIR, r_url_list, url_list, vectorstore, cls_url_list, tracked_urls
-=======
-from indigobot.config import RAG_DIR, cls_url_list, r_url_list, url_list, vectorstore
->>>>>>> b7070a92
+from indigobot.config import RAG_DIR, cls_url_list, r_url_list, url_list, vectorstore, tracked_urls
 from indigobot.utils.jf_crawler import crawl
 from indigobot.utils.refine_html import load_JSON_files, refine_text
 from indigobot.utils.redudency_check import check_duplicate, traking_urls_update
@@ -91,17 +87,13 @@
     :type urls: list[str]
     :raises Exception: If URL loading or processing fails
     """
-<<<<<<< HEAD
-    temp_urls = check_duplicate(tracked_urls,urls)
-    traking_urls_update(temp_urls)
-    load_docs(AsyncHtmlLoader(temp_urls).load())
-=======
-    try:
-        load_docs(AsyncHtmlLoader(urls).load())
+    try:
+        temp_urls = check_duplicate(tracked_urls,urls)
+        traking_urls_update(temp_urls)
+        load_docs(AsyncHtmlLoader(temp_urls).load())
     except Exception as e:
         print(f"Error in load_urls: {e}")
         raise
->>>>>>> b7070a92
 
 
 def extract_text(html):
@@ -174,24 +166,17 @@
     :type urls: list[str]
     :raises Exception: If scraping or processing fails for any URL
     """
-<<<<<<< HEAD
-    temp_urls = check_duplicate(tracked_urls,urls)
-    traking_urls_update(temp_urls)
-
-    for url in temp_urls:
-        docs = scrape_main(url, 12)
-        chunks = chunking(docs)
-        add_docs(chunks, 300)
-=======
-    try:
-        for url in urls:
-            docs = scrape_main(url, 12)
-            chunks = chunking(docs)
-            add_docs(chunks, 300)
+    try:
+        temp_urls = check_duplicate(tracked_urls,urls)
+        traking_urls_update(temp_urls)
+
+        for url in temp_urls:
+                docs = scrape_main(url, 12)
+                chunks = chunking(docs)
+                add_docs(chunks, 300)
     except Exception as e:
         print(f"Error scraping URLs: {e}")
         raise
->>>>>>> b7070a92
 
 
 def jf_loader():
