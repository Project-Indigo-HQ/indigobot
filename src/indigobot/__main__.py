"""
This module serves as the primary entry point for the IndigoBot application.
It initializes the document loader, starts the API server, and maintains
the application's runtime environment.
"""

import threading
import time

from indigobot.quick_api import start_api
from indigobot.utils.etl.custom_loader import start_loader


def main() -> None:
    """
    Main application entry point.
    The API server runs as a daemon thread, allowing the application
    to be terminated gracefully when the main thread exits.

    :return: None
    :raises: Exception: Logs errors from loader or API initialization but continues execution
    """

    try:
        # Initialize document loader to populate vector database
        start_loader()
    except Exception as e:
<<<<<<< HEAD
        print(f"Error booting loader: {e}")
=======
        print(f"Error initializing document loader: {e}")
>>>>>>> a87aaece

    try:
        # Start API server in a daemon thread
        api_thread = threading.Thread(target=start_api, daemon=True)
        api_thread.start()

        # Keep main thread alive
        while True:
            time.sleep(3600)  # Sleep for one hour
    except Exception as e:
        print(f"Error starting API server: {e}")


if __name__ == "__main__":
    main()<|MERGE_RESOLUTION|>--- conflicted
+++ resolved
@@ -25,11 +25,7 @@
         # Initialize document loader to populate vector database
         start_loader()
     except Exception as e:
-<<<<<<< HEAD
         print(f"Error booting loader: {e}")
-=======
-        print(f"Error initializing document loader: {e}")
->>>>>>> a87aaece
 
     try:
         # Start API server in a daemon thread
